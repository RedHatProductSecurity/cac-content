documentation_complete: true

prodtype: fedora,ol7,ol8,rhcos4,rhel7,rhel8,rhel9,rhv4,sle12,sle15,ubuntu2004

title: 'Disable Kernel Parameter for Accepting ICMP Redirects by Default on IPv4 Interfaces'

description: '{{{ describe_sysctl_option_value(sysctl="net.ipv4.conf.default.accept_redirects", value="0") }}}'

rationale: |-
    ICMP redirect messages are used by routers to inform hosts that a more
    direct route exists for a particular destination. These messages modify the
    host's route table and are unauthenticated. An illicit ICMP redirect
    message could result in a man-in-the-middle attack.
    <br />This feature of the IPv4 protocol has few legitimate uses. It should
    be disabled unless absolutely required.

severity: medium

identifiers:
    cce@rhcos4: CCE-82470-6
    cce@rhel7: CCE-80163-9
    cce@rhel8: CCE-80919-4
    cce@rhel9: CCE-84003-3
    cce@sle12: CCE-83081-0
    cce@sle15: CCE-85652-6

references:
    anssi: BP28(R22)
<<<<<<< HEAD
    cis@rhel7: 3.3.2
=======
    cis-csc: 1,11,12,13,14,15,16,18,2,3,4,6,7,8,9
    cis@rhel7: 3.2.2
>>>>>>> 086d4e74
    cis@rhel8: 3.2.2
    cis@sle15: 3.3.3
    cis@ubuntu2004: 3.3.2
    cjis: 5.10.1.1
    cobit5: APO01.06,APO13.01,BAI04.04,BAI10.01,BAI10.02,BAI10.03,BAI10.05,DSS01.03,DSS01.05,DSS03.01,DSS03.05,DSS05.02,DSS05.04,DSS05.05,DSS05.07,DSS06.02,DSS06.06
    cui: 3.1.20
    disa: CCI-000366,CCI-001551
    isa-62443-2009: 4.2.3.4,4.3.3.4,4.3.3.5.1,4.3.3.5.2,4.3.3.5.3,4.3.3.5.4,4.3.3.5.5,4.3.3.5.6,4.3.3.5.7,4.3.3.5.8,4.3.3.6.1,4.3.3.6.2,4.3.3.6.3,4.3.3.6.4,4.3.3.6.5,4.3.3.6.6,4.3.3.6.7,4.3.3.6.8,4.3.3.6.9,4.3.3.7.1,4.3.3.7.2,4.3.3.7.3,4.3.3.7.4,4.3.4.3.2,4.3.4.3.3,4.4.3.3
    isa-62443-2013: 'SR 1.1,SR 1.10,SR 1.11,SR 1.12,SR 1.13,SR 1.2,SR 1.3,SR 1.4,SR 1.5,SR 1.6,SR 1.7,SR 1.8,SR 1.9,SR 2.1,SR 2.2,SR 2.3,SR 2.4,SR 2.5,SR 2.6,SR 2.7,SR 3.1,SR 3.5,SR 3.8,SR 4.1,SR 4.3,SR 5.1,SR 5.2,SR 5.3,SR 6.2,SR 7.1,SR 7.2,SR 7.6'
    iso27001-2013: A.10.1.1,A.11.1.4,A.11.1.5,A.11.2.1,A.12.1.1,A.12.1.2,A.12.1.3,A.12.5.1,A.12.6.2,A.13.1.1,A.13.1.2,A.13.1.3,A.13.2.1,A.13.2.2,A.13.2.3,A.13.2.4,A.14.1.2,A.14.1.3,A.14.2.2,A.14.2.3,A.14.2.4,A.17.2.1,A.6.1.2,A.7.1.1,A.7.1.2,A.7.3.1,A.8.2.2,A.8.2.3,A.9.1.1,A.9.1.2,A.9.2.3,A.9.4.1,A.9.4.4,A.9.4.5
    nist: CM-7(a),CM-7(b),CM-6(a),SC-7(a)
    nist-csf: DE.AE-1,DE.CM-1,ID.AM-3,PR.AC-5,PR.DS-4,PR.DS-5,PR.IP-1,PR.PT-3,PR.PT-4
    srg: SRG-OS-000480-GPOS-00227
    stigid@ol7: OL07-00-040640
    stigid@rhel7: RHEL-07-040640
    stigid@rhel8: RHEL-08-040210
    stigid@sle12: SLES-12-030400
    stigid@sle15: SLES-15-040340

{{{ complete_ocil_entry_sysctl_option_value(sysctl="net.ipv4.conf.default.accept_redirects", value="0") }}}

template:
    name: sysctl
    vars:
        sysctlvar: net.ipv4.conf.default.accept_redirects
        datatype: int<|MERGE_RESOLUTION|>--- conflicted
+++ resolved
@@ -26,12 +26,8 @@
 
 references:
     anssi: BP28(R22)
-<<<<<<< HEAD
+    cis-csc: 1,11,12,13,14,15,16,18,2,3,4,6,7,8,9
     cis@rhel7: 3.3.2
-=======
-    cis-csc: 1,11,12,13,14,15,16,18,2,3,4,6,7,8,9
-    cis@rhel7: 3.2.2
->>>>>>> 086d4e74
     cis@rhel8: 3.2.2
     cis@sle15: 3.3.3
     cis@ubuntu2004: 3.3.2
