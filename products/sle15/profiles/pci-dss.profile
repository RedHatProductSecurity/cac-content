--- conflicted
+++ resolved
@@ -13,8 +13,5 @@
 
 selections:
     - pcidss_3:all:base
-<<<<<<< HEAD
     - sshd_approved_macs=cis_sle15
-=======
-    - sshd_approved_ciphers=cis_sle15
->>>>>>> a593aead
+    - sshd_approved_ciphers=cis_sle15