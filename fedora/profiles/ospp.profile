--- conflicted
+++ resolved
@@ -218,9 +218,6 @@
     - configure_crypto_policy
     - chronyd_no_chronyc_network
     - chronyd_client_only
-<<<<<<< HEAD
     - kernel_module_atm_disabled
-=======
     - kernel_module_can_disabled
-    - kernel_module_firewire-core_disabled
->>>>>>> d3e878a0
+    - kernel_module_firewire-core_disabled